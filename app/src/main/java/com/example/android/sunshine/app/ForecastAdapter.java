--- conflicted
+++ resolved
@@ -159,10 +159,6 @@
         // Read weather forecast from cursor
         String description = Utility.getStringForWeatherCondition(mContext, weatherId);
 
-<<<<<<< HEAD
-        String description = Utility.getStringForWeatherCondition(context, weatherId);
-=======
->>>>>>> e7357a96
         // Find TextView and set weather forecast on it
         forecastAdapterViewHolder.mDescriptionView.setText(description);
         forecastAdapterViewHolder.mDescriptionView.setContentDescription(mContext.getString(R.string.a11y_forecast, description));
