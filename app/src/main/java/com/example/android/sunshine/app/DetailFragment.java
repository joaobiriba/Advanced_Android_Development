--- conflicted
+++ resolved
@@ -23,7 +23,6 @@
 import android.support.v4.app.LoaderManager;
 import android.support.v4.content.CursorLoader;
 import android.support.v4.content.Loader;
-import android.support.v4.view.MenuItemCompat;
 import android.support.v7.app.AppCompatActivity;
 import android.support.v7.widget.ShareActionProvider;
 import android.support.v7.widget.Toolbar;
@@ -133,7 +132,7 @@
 
     @Override
     public void onCreateOptionsMenu(Menu menu, MenuInflater inflater) {
-        if ( getActivity() instanceof DetailActivity ){
+        if (getActivity() instanceof DetailActivity) {
             // Inflate the menu; this adds items to the action bar if it is present.
             inflater.inflate(R.menu.detailfragment, menu);
             finishCreatingMenu(menu);
@@ -188,14 +187,8 @@
             // Read weather condition ID from cursor
             int weatherId = data.getInt(COL_WEATHER_CONDITION_ID);
 
-<<<<<<< HEAD
-            Glide.with(this)
-                    .load(Utility.getArtUrlForWeatherCondition(getActivity(), weatherId))
-                    .error(Utility.getArtResourceForWeatherCondition(weatherId))
-                    .crossFade()
-                    .into(mIconView);
-=======
-            if ( Utility.usingLocalGraphics(getActivity()) ) {
+
+            if (Utility.usingLocalGraphics(getActivity())) {
                 mIconView.setImageResource(Utility.getArtResourceForWeatherCondition(weatherId));
             } else {
                 // Use weather art image
@@ -205,17 +198,12 @@
                         .crossFade()
                         .into(mIconView);
             }
->>>>>>> 45627b20
 
             // Read date from cursor and update views for day of week and date
             long date = data.getLong(COL_WEATHER_DATE);
-            String dateText = Utility.getFullFriendlyDayString(getActivity(),date);
+            String dateText = Utility.getFullFriendlyDayString(getActivity(), date);
             mDateView.setText(dateText);
 
-<<<<<<< HEAD
-=======
-            // Get description from weather condition ID
->>>>>>> 45627b20
             String description = Utility.getStringForWeatherCondition(getActivity(), weatherId);
             mDescriptionView.setText(description);
             mDescriptionView.setContentDescription(getString(R.string.a11y_forecast, description));
@@ -267,23 +255,23 @@
                 mShareActionProvider.setShareIntent(createShareForecastIntent());
             }
         }
-        AppCompatActivity activity = (AppCompatActivity)getActivity();
+        AppCompatActivity activity = (AppCompatActivity) getActivity();
         Toolbar toolbarView = (Toolbar) getView().findViewById(R.id.toolbar);
 
         // We need to start the enter transition after the data has loaded
         if (activity instanceof DetailActivity) {
             activity.supportStartPostponedEnterTransition();
 
-            if ( null != toolbarView ) {
+            if (null != toolbarView) {
                 activity.setSupportActionBar(toolbarView);
 
                 activity.getSupportActionBar().setDisplayShowTitleEnabled(false);
                 activity.getSupportActionBar().setDisplayHomeAsUpEnabled(true);
             }
         } else {
-            if ( null != toolbarView ) {
+            if (null != toolbarView) {
                 Menu menu = toolbarView.getMenu();
-                if ( null != menu ) menu.clear();
+                if (null != menu) menu.clear();
                 toolbarView.inflateMenu(R.menu.detailfragment);
                 finishCreatingMenu(toolbarView.getMenu());
             }
