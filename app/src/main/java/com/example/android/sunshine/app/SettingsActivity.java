--- conflicted
+++ resolved
@@ -113,24 +113,12 @@
                     // is valid
                     preference.setSummary(stringValue);
             }
-<<<<<<< HEAD
-        } else if (key.equals(getString(R.string.pref_art_pack_key))) {
-            // art pack have changed. update lists of weather entries accordingly
-            getContentResolver().notifyChange(WeatherContract.WeatherEntry.CONTENT_URI, null);
-        } else
 
-        {
-=======
         } else {
->>>>>>> 45627b20
             // For other preferences, set the summary to the value's simple string representation.
             preference.setSummary(stringValue);
         }
 
-<<<<<<< HEAD
-
-=======
->>>>>>> 45627b20
     }
 
     // This gets called before the preference is changed
@@ -144,24 +132,16 @@
     // start our synchronization here
     @Override
     public void onSharedPreferenceChanged(SharedPreferences sharedPreferences, String key) {
-<<<<<<< HEAD
-        if (key.equals(getString(R.string.pref_location_key))) {
-=======
+
         if ( key.equals(getString(R.string.pref_location_key)) ) {
             // we've changed the location
             // first clear locationStatus
->>>>>>> 45627b20
             Utility.resetLocationStatus(this);
             SunshineSyncAdapter.syncImmediately(this);
         } else if (key.equals(getString(R.string.pref_units_key))) {
             // units have changed. update lists of weather entries accordingly
             getContentResolver().notifyChange(WeatherContract.WeatherEntry.CONTENT_URI, null);
-<<<<<<< HEAD
-        } else if (key.equals(getString(R.string.pref_location_status_key))) {
-            // our location status has changed.  Update the summary accordingly
-            Preference locationPreference = findPreference(getString(R.string.pref_location_key));
-            bindPreferenceSummaryToValue(locationPreference);
-=======
+
         } else if ( key.equals(getString(R.string.pref_location_status_key)) ) {
             // our location status has changed.  Update the summary accordingly
             Preference locationPreference = findPreference(getString(R.string.pref_location_key));
@@ -169,7 +149,6 @@
         } else if ( key.equals(getString(R.string.pref_art_pack_key)) ) {
             // art pack have changed. update lists of weather entries accordingly
             getContentResolver().notifyChange(WeatherContract.WeatherEntry.CONTENT_URI, null);
->>>>>>> 45627b20
         }
     }
 
