--- conflicted
+++ resolved
@@ -17,10 +17,6 @@
 
 import android.content.Intent;
 import android.os.Bundle;
-<<<<<<< HEAD
-=======
-import android.support.v7.app.ActionBarActivity;
->>>>>>> 45627b20
 import android.support.v7.app.AppCompatActivity;
 import android.support.v7.widget.Toolbar;
 import android.view.Menu;
@@ -33,9 +29,6 @@
     protected void onCreate(Bundle savedInstanceState) {
         super.onCreate(savedInstanceState);
         setContentView(R.layout.activity_detail);
-        Toolbar toolbar = (Toolbar) findViewById(R.id.toolbar);
-        setSupportActionBar(toolbar);
-        getSupportActionBar().setDisplayShowTitleEnabled(false);
 
         if (savedInstanceState == null) {
             // Create the detail fragment and add it to the activity
