--- conflicted
+++ resolved
@@ -181,21 +181,8 @@
 
         View rootView = inflater.inflate(R.layout.fragment_main, container, false);
 
-<<<<<<< HEAD
-        // Get a reference to the ListView, and attach this adapter to it.
-        mListView = (ListView) rootView.findViewById(R.id.listview_forecast);
-
-        //Set empty view
-        mListView.setEmptyView(rootView.findViewById(R.id.listview_forecast_empty));
-
-
-        mListView.setAdapter(mForecastAdapter);
-        // We'll call our MainActivity
-        mListView.setOnItemClickListener(new AdapterView.OnItemClickListener() {
-=======
         // Get a reference to the RecyclerView, and attach this adapter to it.
         mRecyclerView = (RecyclerView) rootView.findViewById(R.id.recyclerview_forecast);
->>>>>>> e7357a96
 
         // Set the layout manager
         mRecyclerView.setLayoutManager(new LinearLayoutManager(getActivity()));
@@ -418,31 +405,6 @@
 
 
     private void updateEmptyView() {
-<<<<<<< HEAD
-        if (mForecastAdapter.getCount() == 0) {
-            TextView tv = (TextView) getView().findViewById(R.id.listview_forecast_empty);
-            if (null != tv) {
-                // if cursor is empty, why? do we have an invalid location
-                int message = R.string.empty_forecast_list;
-                if (!Utility.isNetworkAvailable(getActivity())) {
-                    message = R.string.empty_forecast_list_no_network;
-                    @SunshineSyncAdapter.LocationStatus int location = Utility.getLocationStatus(getActivity());
-                    switch (location) {
-                        case SunshineSyncAdapter.LOCATION_STATUS_SERVER_DOWN:
-                            message = R.string.empty_forecast_list_server_down;
-                            break;
-                        case SunshineSyncAdapter.LOCATION_STATUS_SERVER_INVALID:
-                            message = R.string.empty_forecast_list_server_error;
-                            break;
-                        case SunshineSyncAdapter.LOCATION_STATUS_INVALID:
-                            message = R.string.empty_forecast_list_invalid_location;
-                            break;
-                        default:
-                            break;
-
-                    }
-            }
-=======
         if ( mForecastAdapter.getItemCount() == 0 ) {
             TextView tv = (TextView) getView().findViewById(R.id.recyclerview_forecast_empty);
             if ( null != tv ) {
@@ -464,21 +426,15 @@
                             message = R.string.empty_forecast_list_no_network;
                         }
                 }
->>>>>>> e7357a96
                 tv.setText(message);
             }
         }
     }
 
-<<<<<<< HEAD
-
-
-=======
     @Override
     public void onSharedPreferenceChanged(SharedPreferences sharedPreferences, String key) {
         if (key.equals(getString(R.string.pref_location_status_key))) {
             updateEmptyView();
         }
     }
->>>>>>> e7357a96
 }