/*
 * Copyright (C) 2015 The Android Open Source Project
 *
 * Licensed under the Apache License, Version 2.0 (the "License");
 * you may not use this file except in compliance with the License.
 * You may obtain a copy of the License at
 *
 *      http://www.apache.org/licenses/LICENSE-2.0
 *
 * Unless required by applicable law or agreed to in writing, software
 * distributed under the License is distributed on an "AS IS" BASIS,
 * WITHOUT WARRANTIES OR CONDITIONS OF ANY KIND, either express or implied.
 * See the License for the specific language governing permissions and
 * limitations under the License.
 */
package com.example.android.sunshine.app;

import android.content.Intent;
import android.content.SharedPreferences;
import android.database.Cursor;
import android.net.Uri;
import android.os.Bundle;
import android.preference.PreferenceManager;
import android.support.v4.app.Fragment;
import android.support.v4.app.LoaderManager;
import android.support.v4.content.CursorLoader;
import android.support.v4.content.Loader;
import android.util.Log;
import android.view.LayoutInflater;
import android.view.Menu;
import android.view.MenuInflater;
import android.view.MenuItem;
import android.view.View;
import android.view.ViewGroup;
import android.widget.AdapterView;
import android.widget.ListView;
import android.widget.TextView;

import com.example.android.sunshine.app.data.WeatherContract;
import com.example.android.sunshine.app.sync.SunshineSyncAdapter;

/**
 * Encapsulates fetching the forecast and displaying it as a {@link ListView} layout.
 */
public class ForecastFragment extends Fragment implements LoaderManager.LoaderCallbacks<Cursor>, SharedPreferences.OnSharedPreferenceChangeListener {
    public static final String LOG_TAG = ForecastFragment.class.getSimpleName();
    private ForecastAdapter mForecastAdapter;

    private ListView mListView;
    private int mPosition = ListView.INVALID_POSITION;
    private boolean mUseTodayLayout;

    private static final String SELECTED_KEY = "selected_position";

    private static final int FORECAST_LOADER = 0;
    // For the forecast view we're showing only a small subset of the stored data.
    // Specify the columns we need.
    private static final String[] FORECAST_COLUMNS = {
            // In this case the id needs to be fully qualified with a table name, since
            // the content provider joins the location & weather tables in the background
            // (both have an _id column)
            // On the one hand, that's annoying.  On the other, you can search the weather table
            // using the location set by the user, which is only in the Location table.
            // So the convenience is worth it.
            WeatherContract.WeatherEntry.TABLE_NAME + "." + WeatherContract.WeatherEntry._ID,
            WeatherContract.WeatherEntry.COLUMN_DATE,
            WeatherContract.WeatherEntry.COLUMN_SHORT_DESC,
            WeatherContract.WeatherEntry.COLUMN_MAX_TEMP,
            WeatherContract.WeatherEntry.COLUMN_MIN_TEMP,
            WeatherContract.LocationEntry.COLUMN_LOCATION_SETTING,
            WeatherContract.WeatherEntry.COLUMN_WEATHER_ID,
            WeatherContract.LocationEntry.COLUMN_COORD_LAT,
            WeatherContract.LocationEntry.COLUMN_COORD_LONG
    };

    // These indices are tied to FORECAST_COLUMNS.  If FORECAST_COLUMNS changes, these
    // must change.
    static final int COL_WEATHER_ID = 0;
    static final int COL_WEATHER_DATE = 1;
    static final int COL_WEATHER_DESC = 2;
    static final int COL_WEATHER_MAX_TEMP = 3;
    static final int COL_WEATHER_MIN_TEMP = 4;
    static final int COL_LOCATION_SETTING = 5;
    static final int COL_WEATHER_CONDITION_ID = 6;
    static final int COL_COORD_LAT = 7;
    static final int COL_COORD_LONG = 8;

    @Override
    public void onSharedPreferenceChanged(SharedPreferences sharedPreferences, String key) {
        if (key.equals(getString(R.string.pref_location_status_key))) {
            updateEmptyView();
        }
    }

    /**
     * A callback interface that all activities containing this fragment must
     * implement. This mechanism allows activities to be notified of item
     * selections.
     */
    public interface Callback {
        /**
         * DetailFragmentCallback for when an item has been selected.
         */
        public void onItemSelected(Uri dateUri);
    }

    public ForecastFragment() {
    }

    @Override
    public void onCreate(Bundle savedInstanceState) {
        super.onCreate(savedInstanceState);
        // Add this line in order for this fragment to handle menu events.
        setHasOptionsMenu(true);
    }

    @Override
    public void onResume() {
        SharedPreferences sp = PreferenceManager.getDefaultSharedPreferences(getActivity());
        sp.registerOnSharedPreferenceChangeListener(this);
        super.onResume();
    }

    @Override
    public void onPause() {
        SharedPreferences sp = PreferenceManager.getDefaultSharedPreferences(getActivity());
        sp.unregisterOnSharedPreferenceChangeListener(this);
        super.onPause();
    }

    @Override
    public void onCreateOptionsMenu(Menu menu, MenuInflater inflater) {
        inflater.inflate(R.menu.forecastfragment, menu);
    }

    @Override
    public boolean onOptionsItemSelected(MenuItem item) {
        // Handle action bar item clicks here. The action bar will
        // automatically handle clicks on the Home/Up button, so long
        // as you specify a parent activity in AndroidManifest.xml.
        int id = item.getItemId();
//        if (id == R.id.action_refresh) {
//            updateWeather();
//            return true;
//        }
        if (id == R.id.action_map) {
            openPreferredLocationInMap();
            return true;
        }

        return super.onOptionsItemSelected(item);
    }

    @Override
    public View onCreateView(LayoutInflater inflater, ViewGroup container,
                             Bundle savedInstanceState) {

        // The ForecastAdapter will take data from a source and
        // use it to populate the ListView it's attached to.
        mForecastAdapter = new ForecastAdapter(getActivity(), null, 0);

        View rootView = inflater.inflate(R.layout.fragment_main, container, false);

        // Get a reference to the ListView, and attach this adapter to it.
        mListView = (ListView) rootView.findViewById(R.id.listview_forecast);
<<<<<<< HEAD

        //Set empty view
        mListView.setEmptyView(rootView.findViewById(R.id.empty_list));

=======
        View emptyView = rootView.findViewById(R.id.listview_forecast_empty);
        mListView.setEmptyView(emptyView);
>>>>>>> 45627b20
        mListView.setAdapter(mForecastAdapter);
        // We'll call our MainActivity
        mListView.setOnItemClickListener(new AdapterView.OnItemClickListener() {

            @Override
            public void onItemClick(AdapterView<?> adapterView, View view, int position, long l) {
                // CursorAdapter returns a cursor at the correct position for getItem(), or null
                // if it cannot seek to that position.
                Cursor cursor = (Cursor) adapterView.getItemAtPosition(position);
                if (cursor != null) {
                    String locationSetting = Utility.getPreferredLocation(getActivity());
                    ((Callback) getActivity())
                            .onItemSelected(WeatherContract.WeatherEntry.buildWeatherLocationWithDate(
                                    locationSetting, cursor.getLong(COL_WEATHER_DATE)
                            ));
                }
                mPosition = position;
            }
        });

        // If there's instance state, mine it for useful information.
        // The end-goal here is that the user never knows that turning their device sideways
        // does crazy lifecycle related things.  It should feel like some stuff stretched out,
        // or magically appeared to take advantage of room, but data or place in the app was never
        // actually *lost*.
        if (savedInstanceState != null && savedInstanceState.containsKey(SELECTED_KEY)) {
            // The listview probably hasn't even been populated yet.  Actually perform the
            // swapout in onLoadFinished.
            mPosition = savedInstanceState.getInt(SELECTED_KEY);
        }

        mForecastAdapter.setUseTodayLayout(mUseTodayLayout);

        return rootView;
    }

    @Override
    public void onActivityCreated(Bundle savedInstanceState) {
        getLoaderManager().initLoader(FORECAST_LOADER, null, this);
        super.onActivityCreated(savedInstanceState);
    }

    // since we read the location when we create the loader, all we need to do is restart things
    void onLocationChanged() {
        getLoaderManager().restartLoader(FORECAST_LOADER, null, this);
    }

    private void openPreferredLocationInMap() {
        // Using the URI scheme for showing a location found on a map.  This super-handy
        // intent can is detailed in the "Common Intents" page of Android's developer site:
        // http://developer.android.com/guide/components/intents-common.html#Maps
        if (null != mForecastAdapter) {
            Cursor c = mForecastAdapter.getCursor();
            if (null != c) {
                c.moveToPosition(0);
                String posLat = c.getString(COL_COORD_LAT);
                String posLong = c.getString(COL_COORD_LONG);
                Uri geoLocation = Uri.parse("geo:" + posLat + "," + posLong);

                Intent intent = new Intent(Intent.ACTION_VIEW);
                intent.setData(geoLocation);

                if (intent.resolveActivity(getActivity().getPackageManager()) != null) {
                    startActivity(intent);
                } else {
                    Log.d(LOG_TAG, "Couldn't call " + geoLocation.toString() + ", no receiving apps installed!");
                }
            }

        }
    }

    @Override
    public void onSaveInstanceState(Bundle outState) {
        // When tablets rotate, the currently selected list item needs to be saved.
        // When no item is selected, mPosition will be set to Listview.INVALID_POSITION,
        // so check for that before storing.
        if (mPosition != ListView.INVALID_POSITION) {
            outState.putInt(SELECTED_KEY, mPosition);
        }
        super.onSaveInstanceState(outState);
    }

    @Override
    public Loader<Cursor> onCreateLoader(int i, Bundle bundle) {
        // This is called when a new Loader needs to be created.  This
        // fragment only uses one loader, so we don't care about checking the id.

        // To only show current and future dates, filter the query to return weather only for
        // dates after or including today.

        // Sort order:  Ascending, by date.
        String sortOrder = WeatherContract.WeatherEntry.COLUMN_DATE + " ASC";

        String locationSetting = Utility.getPreferredLocation(getActivity());
        Uri weatherForLocationUri = WeatherContract.WeatherEntry.buildWeatherLocationWithStartDate(
                locationSetting, System.currentTimeMillis());

        return new CursorLoader(getActivity(),
                weatherForLocationUri,
                FORECAST_COLUMNS,
                null,
                null,
                sortOrder);
    }

    @Override
    public void onLoadFinished(Loader<Cursor> loader, Cursor data) {
        mForecastAdapter.swapCursor(data);
        if (mPosition != ListView.INVALID_POSITION) {
            // If we don't need to restart the loader, and there's a desired position to restore
            // to, do so now.
            mListView.smoothScrollToPosition(mPosition);
        }
        updateEmptyView();
    }

    @Override
    public void onLoaderReset(Loader<Cursor> loader) {
        mForecastAdapter.swapCursor(null);
    }

    public void setUseTodayLayout(boolean useTodayLayout) {
        mUseTodayLayout = useTodayLayout;
        if (mForecastAdapter != null) {
            mForecastAdapter.setUseTodayLayout(mUseTodayLayout);
        }
    }

<<<<<<< HEAD

    private void updateEmptyView() {
        if (mForecastAdapter.getCount() == 0) {
            TextView tv = (TextView) getView().findViewById(R.id.empty_list);
            if (null != tv) {
                // if cursor is empty, why? do we have an invalid location
                int message = R.string.empty_list;
                if (!Utility.isNetworkAvailable(getActivity())) {
                    message = R.string.empty_list_no_network;
                    @SunshineSyncAdapter.LocationStatus int location = Utility.getLocationStatus(getActivity());
                    switch (location) {
                        case SunshineSyncAdapter.LOCATION_STATUS_SERVER_DOWN:
                            message = R.string.empty_forecast_list_server_down;
                            break;
                        case SunshineSyncAdapter.LOCATION_STATUS_SERVER_INVALID:
                            message = R.string.empty_forecast_list_server_error;
                            break;
                        case SunshineSyncAdapter.LOCATION_STATUS_INVALID:
                            message = R.string.empty_forecast_list_invalid_location;
                            break;
                        default:
                            break;

                    }
=======
    /*
        Updates the empty list view with contextually relevant information that the user can
        use to determine why they aren't seeing weather.
     */
    private void updateEmptyView() {
        if ( mForecastAdapter.getCount() == 0 ) {
            TextView tv = (TextView) getView().findViewById(R.id.listview_forecast_empty);
            if ( null != tv ) {
                // if cursor is empty, why? do we have an invalid location
                int message = R.string.empty_forecast_list;
                @SunshineSyncAdapter.LocationStatus int location = Utility.getLocationStatus(getActivity());
                switch (location) {
                    case SunshineSyncAdapter.LOCATION_STATUS_SERVER_DOWN:
                        message = R.string.empty_forecast_list_server_down;
                        break;
                    case SunshineSyncAdapter.LOCATION_STATUS_SERVER_INVALID:
                        message = R.string.empty_forecast_list_server_error;
                        break;
                    case SunshineSyncAdapter.LOCATION_STATUS_INVALID:
                        message = R.string.empty_forecast_list_invalid_location;
                        break;
                    default:
                        if (!Utility.isNetworkAvailable(getActivity()) ) {
                            message = R.string.empty_forecast_list_no_network;
                        }
>>>>>>> 45627b20
                }
                tv.setText(message);
            }
        }
    }

    @Override
<<<<<<< HEAD
    public void onResume() {
        SharedPreferences sp = PreferenceManager.getDefaultSharedPreferences(getActivity());
        sp.registerOnSharedPreferenceChangeListener(this);
        super.onResume();

    }

    @Override
    public void onPause() {
        SharedPreferences sp = PreferenceManager.getDefaultSharedPreferences(getActivity());
        sp.unregisterOnSharedPreferenceChangeListener(this);
        super.onPause();
    }
=======
    public void onSharedPreferenceChanged(SharedPreferences sharedPreferences, String key) {
        if ( key.equals(getString(R.string.pref_location_status_key)) ) {
            updateEmptyView();
        }
    }

>>>>>>> 45627b20
}<|MERGE_RESOLUTION|>--- conflicted
+++ resolved
@@ -163,15 +163,11 @@
 
         // Get a reference to the ListView, and attach this adapter to it.
         mListView = (ListView) rootView.findViewById(R.id.listview_forecast);
-<<<<<<< HEAD
 
         //Set empty view
-        mListView.setEmptyView(rootView.findViewById(R.id.empty_list));
-
-=======
-        View emptyView = rootView.findViewById(R.id.listview_forecast_empty);
-        mListView.setEmptyView(emptyView);
->>>>>>> 45627b20
+        mListView.setEmptyView(rootView.findViewById(R.id.listview_forecast_empty));
+
+
         mListView.setAdapter(mForecastAdapter);
         // We'll call our MainActivity
         mListView.setOnItemClickListener(new AdapterView.OnItemClickListener() {
@@ -301,16 +297,15 @@
         }
     }
 
-<<<<<<< HEAD
 
     private void updateEmptyView() {
         if (mForecastAdapter.getCount() == 0) {
-            TextView tv = (TextView) getView().findViewById(R.id.empty_list);
+            TextView tv = (TextView) getView().findViewById(R.id.listview_forecast_empty);
             if (null != tv) {
                 // if cursor is empty, why? do we have an invalid location
-                int message = R.string.empty_list;
+                int message = R.string.empty_forecast_list;
                 if (!Utility.isNetworkAvailable(getActivity())) {
-                    message = R.string.empty_list_no_network;
+                    message = R.string.empty_forecast_list_no_network;
                     @SunshineSyncAdapter.LocationStatus int location = Utility.getLocationStatus(getActivity());
                     switch (location) {
                         case SunshineSyncAdapter.LOCATION_STATUS_SERVER_DOWN:
@@ -326,60 +321,12 @@
                             break;
 
                     }
-=======
-    /*
-        Updates the empty list view with contextually relevant information that the user can
-        use to determine why they aren't seeing weather.
-     */
-    private void updateEmptyView() {
-        if ( mForecastAdapter.getCount() == 0 ) {
-            TextView tv = (TextView) getView().findViewById(R.id.listview_forecast_empty);
-            if ( null != tv ) {
-                // if cursor is empty, why? do we have an invalid location
-                int message = R.string.empty_forecast_list;
-                @SunshineSyncAdapter.LocationStatus int location = Utility.getLocationStatus(getActivity());
-                switch (location) {
-                    case SunshineSyncAdapter.LOCATION_STATUS_SERVER_DOWN:
-                        message = R.string.empty_forecast_list_server_down;
-                        break;
-                    case SunshineSyncAdapter.LOCATION_STATUS_SERVER_INVALID:
-                        message = R.string.empty_forecast_list_server_error;
-                        break;
-                    case SunshineSyncAdapter.LOCATION_STATUS_INVALID:
-                        message = R.string.empty_forecast_list_invalid_location;
-                        break;
-                    default:
-                        if (!Utility.isNetworkAvailable(getActivity()) ) {
-                            message = R.string.empty_forecast_list_no_network;
-                        }
->>>>>>> 45627b20
-                }
+            }
                 tv.setText(message);
             }
         }
     }
 
-    @Override
-<<<<<<< HEAD
-    public void onResume() {
-        SharedPreferences sp = PreferenceManager.getDefaultSharedPreferences(getActivity());
-        sp.registerOnSharedPreferenceChangeListener(this);
-        super.onResume();
-
-    }
-
-    @Override
-    public void onPause() {
-        SharedPreferences sp = PreferenceManager.getDefaultSharedPreferences(getActivity());
-        sp.unregisterOnSharedPreferenceChangeListener(this);
-        super.onPause();
-    }
-=======
-    public void onSharedPreferenceChanged(SharedPreferences sharedPreferences, String key) {
-        if ( key.equals(getString(R.string.pref_location_status_key)) ) {
-            updateEmptyView();
-        }
-    }
-
->>>>>>> 45627b20
+
+
 }