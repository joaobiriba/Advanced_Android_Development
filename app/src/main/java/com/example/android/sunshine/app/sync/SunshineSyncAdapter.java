package com.example.android.sunshine.app.sync;

import android.accounts.Account;
import android.accounts.AccountManager;
import android.annotation.SuppressLint;
import android.app.NotificationManager;
import android.app.PendingIntent;
import android.content.AbstractThreadedSyncAdapter;
import android.content.ContentProviderClient;
import android.content.ContentResolver;
import android.content.ContentUris;
import android.content.ContentValues;
import android.content.Context;
import android.content.Intent;
import android.content.SharedPreferences;
import android.content.SyncRequest;
import android.content.SyncResult;
import android.content.res.Resources;
import android.database.Cursor;
import android.graphics.Bitmap;
import android.graphics.BitmapFactory;
import android.net.Uri;
import android.os.Build;
import android.os.Bundle;
import android.preference.PreferenceManager;
import android.support.annotation.IntDef;
import android.support.v4.app.NotificationCompat;
import android.support.v4.app.TaskStackBuilder;
import android.text.format.Time;
import android.util.Log;

import com.bumptech.glide.Glide;
import com.example.android.sunshine.app.MainActivity;
import com.example.android.sunshine.app.R;
import com.example.android.sunshine.app.Utility;
import com.example.android.sunshine.app.data.WeatherContract;

import org.json.JSONArray;
import org.json.JSONException;
import org.json.JSONObject;

import java.io.BufferedReader;
import java.io.IOException;
import java.io.InputStream;
import java.io.InputStreamReader;
import java.lang.annotation.Retention;
import java.lang.annotation.RetentionPolicy;
import java.net.HttpURLConnection;
import java.net.URL;
import java.util.Vector;
import java.util.concurrent.ExecutionException;

public class SunshineSyncAdapter extends AbstractThreadedSyncAdapter {
    public final String LOG_TAG = SunshineSyncAdapter.class.getSimpleName();
    // Interval at which to sync with the weather, in seconds.
    // 60 seconds (1 minute) * 180 = 3 hours
    public static final int SYNC_INTERVAL = 60 * 180;
    public static final int SYNC_FLEXTIME = SYNC_INTERVAL / 3;
    private static final long DAY_IN_MILLIS = 1000 * 60 * 60 * 24;
    private static final int WEATHER_NOTIFICATION_ID = 3004;


    private static final String[] NOTIFY_WEATHER_PROJECTION = new String[]{
            WeatherContract.WeatherEntry.COLUMN_WEATHER_ID,
            WeatherContract.WeatherEntry.COLUMN_MAX_TEMP,
            WeatherContract.WeatherEntry.COLUMN_MIN_TEMP,
            WeatherContract.WeatherEntry.COLUMN_SHORT_DESC
    };

    // these indices must match the projection
    private static final int INDEX_WEATHER_ID = 0;
    private static final int INDEX_MAX_TEMP = 1;
    private static final int INDEX_MIN_TEMP = 2;
    private static final int INDEX_SHORT_DESC = 3;

<<<<<<< HEAD

    @Retention(RetentionPolicy.SOURCE)
    @IntDef({LOCATION_STATUS_OK, LOCATION_STATUS_SERVER_DOWN, LOCATION_STATUS_SERVER_INVALID, LOCATION_STATUS_UNKNOWN, LOCATION_STATUS_INVALID})
    public @interface LocationStatus {
    }
=======
    @Retention(RetentionPolicy.SOURCE)
    @IntDef({LOCATION_STATUS_OK, LOCATION_STATUS_SERVER_DOWN, LOCATION_STATUS_SERVER_INVALID,  LOCATION_STATUS_UNKNOWN, LOCATION_STATUS_INVALID})
    public @interface LocationStatus {}
>>>>>>> 45627b20

    public static final int LOCATION_STATUS_OK = 0;
    public static final int LOCATION_STATUS_SERVER_DOWN = 1;
    public static final int LOCATION_STATUS_SERVER_INVALID = 2;
    public static final int LOCATION_STATUS_UNKNOWN = 3;
    public static final int LOCATION_STATUS_INVALID = 4;

<<<<<<< HEAD

=======
>>>>>>> 45627b20
    public SunshineSyncAdapter(Context context, boolean autoInitialize) {
        super(context, autoInitialize);
    }

    @Override
    public void onPerformSync(Account account, Bundle extras, String authority, ContentProviderClient provider, SyncResult syncResult) {
        Log.d(LOG_TAG, "Starting sync");
        String locationQuery = Utility.getPreferredLocation(getContext());

        // These two need to be declared outside the try/catch
        // so that they can be closed in the finally block.
        HttpURLConnection urlConnection = null;
        BufferedReader reader = null;

        // Will contain the raw JSON response as a string.
        String forecastJsonStr = null;

        String format = "json";
        String units = "metric";
        int numDays = 14;

        try {
            // Construct the URL for the OpenWeatherMap query
            // Possible parameters are avaiable at OWM's forecast API page, at
            // http://openweathermap.org/API#forecast
            final String FORECAST_BASE_URL =
                    "http://api.openweathermap.org/data/2.5/forecast/daily?";
            final String QUERY_PARAM = "q";
            final String FORMAT_PARAM = "mode";
            final String UNITS_PARAM = "units";
            final String DAYS_PARAM = "cnt";

            Uri builtUri = Uri.parse(FORECAST_BASE_URL).buildUpon()
                    .appendQueryParameter(QUERY_PARAM, locationQuery)
                    .appendQueryParameter(FORMAT_PARAM, format)
                    .appendQueryParameter(UNITS_PARAM, units)
                    .appendQueryParameter(DAYS_PARAM, Integer.toString(numDays))
                    .build();

            URL url = new URL(builtUri.toString());

            // Create the request to OpenWeatherMap, and open the connection
            urlConnection = (HttpURLConnection) url.openConnection();
            urlConnection.setRequestMethod("GET");
            urlConnection.connect();

            // Read the input stream into a String
            InputStream inputStream = urlConnection.getInputStream();
            StringBuffer buffer = new StringBuffer();
            if (inputStream == null) {
                // Nothing to do.
                return;
            }
            reader = new BufferedReader(new InputStreamReader(inputStream));

            String line;
            while ((line = reader.readLine()) != null) {
                // Since it's JSON, adding a newline isn't necessary (it won't affect parsing)
                // But it does make debugging a *lot* easier if you print out the completed
                // buffer for debugging.
                buffer.append(line + "\n");
            }

            if (buffer.length() == 0) {
                // Stream was empty.  No point in parsing.
                setLocationStatus(getContext(), LOCATION_STATUS_SERVER_DOWN);
                return;
            }
            forecastJsonStr = buffer.toString();
            getWeatherDataFromJson(forecastJsonStr, locationQuery);
        } catch (IOException e) {
            Log.e(LOG_TAG, "Error ", e);
            // If the code didn't successfully get the weather data, there's no point in attempting
            // to parse it.
            setLocationStatus(getContext(), LOCATION_STATUS_SERVER_DOWN);
        } catch (JSONException e) {
            Log.e(LOG_TAG, e.getMessage(), e);
            e.printStackTrace();
            setLocationStatus(getContext(), LOCATION_STATUS_SERVER_INVALID);
        } finally {
            if (urlConnection != null) {
                urlConnection.disconnect();
            }
            if (reader != null) {
                try {
                    reader.close();
                } catch (final IOException e) {
                    Log.e(LOG_TAG, "Error closing stream", e);
                }
            }
        }
        return;
    }

    /**
     * Take the String representing the complete forecast in JSON Format and
     * pull out the data we need to construct the Strings needed for the wireframes.
     * <p/>
     * Fortunately parsing is easy:  constructor takes the JSON string and converts it
     * into an Object hierarchy for us.
     */
    private void getWeatherDataFromJson(String forecastJsonStr,
                                        String locationSetting)
            throws JSONException {

        // Now we have a String representing the complete forecast in JSON Format.
        // Fortunately parsing is easy:  constructor takes the JSON string and converts it
        // into an Object hierarchy for us.

        // These are the names of the JSON objects that need to be extracted.

        // Location information
        final String OWM_CITY = "city";
        final String OWM_CITY_NAME = "name";
        final String OWM_COORD = "coord";

        // Location coordinate
        final String OWM_LATITUDE = "lat";
        final String OWM_LONGITUDE = "lon";

        // Weather information.  Each day's forecast info is an element of the "list" array.
        final String OWM_LIST = "list";

        final String OWM_PRESSURE = "pressure";
        final String OWM_HUMIDITY = "humidity";
        final String OWM_WINDSPEED = "speed";
        final String OWM_WIND_DIRECTION = "deg";

        // All temperatures are children of the "temp" object.
        final String OWM_TEMPERATURE = "temp";
        final String OWM_MAX = "max";
        final String OWM_MIN = "min";

        final String OWM_WEATHER = "weather";
        final String OWM_DESCRIPTION = "main";
        final String OWM_WEATHER_ID = "id";
        final String OWM_MESSAGE_CODE = "cod";

        final String OWM_MESSAGE_CODE = "cod";

        try {
            JSONObject forecastJson = new JSONObject(forecastJsonStr);

<<<<<<< HEAD
            // Check error
            if (forecastJson.has(OWM_MESSAGE_CODE)) {
=======
            // do we have an error?
            if ( forecastJson.has(OWM_MESSAGE_CODE) ) {
>>>>>>> 45627b20
                int errorCode = forecastJson.getInt(OWM_MESSAGE_CODE);

                switch (errorCode) {
                    case HttpURLConnection.HTTP_OK:
                        break;
                    case HttpURLConnection.HTTP_NOT_FOUND:
                        setLocationStatus(getContext(), LOCATION_STATUS_INVALID);
                        return;
                    default:
                        setLocationStatus(getContext(), LOCATION_STATUS_SERVER_DOWN);
                        return;
                }
            }
<<<<<<< HEAD
=======

>>>>>>> 45627b20
            JSONArray weatherArray = forecastJson.getJSONArray(OWM_LIST);

            JSONObject cityJson = forecastJson.getJSONObject(OWM_CITY);
            String cityName = cityJson.getString(OWM_CITY_NAME);

            JSONObject cityCoord = cityJson.getJSONObject(OWM_COORD);
            double cityLatitude = cityCoord.getDouble(OWM_LATITUDE);
            double cityLongitude = cityCoord.getDouble(OWM_LONGITUDE);

            long locationId = addLocation(locationSetting, cityName, cityLatitude, cityLongitude);

            // Insert the new weather information into the database
            Vector<ContentValues> cVVector = new Vector<ContentValues>(weatherArray.length());

            // OWM returns daily forecasts based upon the local time of the city that is being
            // asked for, which means that we need to know the GMT offset to translate this data
            // properly.

            // Since this data is also sent in-order and the first day is always the
            // current day, we're going to take advantage of that to get a nice
            // normalized UTC date for all of our weather.

            Time dayTime = new Time();
            dayTime.setToNow();

            // we start at the day returned by local time. Otherwise this is a mess.
            int julianStartDay = Time.getJulianDay(System.currentTimeMillis(), dayTime.gmtoff);

            // now we work exclusively in UTC
            dayTime = new Time();

            for (int i = 0; i < weatherArray.length(); i++) {
                // These are the values that will be collected.
                long dateTime;
                double pressure;
                int humidity;
                double windSpeed;
                double windDirection;

                double high;
                double low;

                String description;
                int weatherId;

                // Get the JSON object representing the day
                JSONObject dayForecast = weatherArray.getJSONObject(i);

                // Cheating to convert this to UTC time, which is what we want anyhow
                dateTime = dayTime.setJulianDay(julianStartDay + i);

                pressure = dayForecast.getDouble(OWM_PRESSURE);
                humidity = dayForecast.getInt(OWM_HUMIDITY);
                windSpeed = dayForecast.getDouble(OWM_WINDSPEED);
                windDirection = dayForecast.getDouble(OWM_WIND_DIRECTION);

                // Description is in a child array called "weather", which is 1 element long.
                // That element also contains a weather code.
                JSONObject weatherObject =
                        dayForecast.getJSONArray(OWM_WEATHER).getJSONObject(0);
                description = weatherObject.getString(OWM_DESCRIPTION);
                weatherId = weatherObject.getInt(OWM_WEATHER_ID);

                // Temperatures are in a child object called "temp".  Try not to name variables
                // "temp" when working with temperature.  It confuses everybody.
                JSONObject temperatureObject = dayForecast.getJSONObject(OWM_TEMPERATURE);
                high = temperatureObject.getDouble(OWM_MAX);
                low = temperatureObject.getDouble(OWM_MIN);

                ContentValues weatherValues = new ContentValues();

                weatherValues.put(WeatherContract.WeatherEntry.COLUMN_LOC_KEY, locationId);
                weatherValues.put(WeatherContract.WeatherEntry.COLUMN_DATE, dateTime);
                weatherValues.put(WeatherContract.WeatherEntry.COLUMN_HUMIDITY, humidity);
                weatherValues.put(WeatherContract.WeatherEntry.COLUMN_PRESSURE, pressure);
                weatherValues.put(WeatherContract.WeatherEntry.COLUMN_WIND_SPEED, windSpeed);
                weatherValues.put(WeatherContract.WeatherEntry.COLUMN_DEGREES, windDirection);
                weatherValues.put(WeatherContract.WeatherEntry.COLUMN_MAX_TEMP, high);
                weatherValues.put(WeatherContract.WeatherEntry.COLUMN_MIN_TEMP, low);
                weatherValues.put(WeatherContract.WeatherEntry.COLUMN_SHORT_DESC, description);
                weatherValues.put(WeatherContract.WeatherEntry.COLUMN_WEATHER_ID, weatherId);

                cVVector.add(weatherValues);
            }

            int inserted = 0;
            // add to database
            if (cVVector.size() > 0) {
                ContentValues[] cvArray = new ContentValues[cVVector.size()];
                cVVector.toArray(cvArray);
                getContext().getContentResolver().bulkInsert(WeatherContract.WeatherEntry.CONTENT_URI, cvArray);

                // delete old data so we don't build up an endless history
                getContext().getContentResolver().delete(WeatherContract.WeatherEntry.CONTENT_URI,
                        WeatherContract.WeatherEntry.COLUMN_DATE + " <= ?",
                        new String[]{Long.toString(dayTime.setJulianDay(julianStartDay - 1))});

                notifyWeather();
            }
            Log.d(LOG_TAG, "Sync Complete. " + cVVector.size() + " Inserted");
            setLocationStatus(getContext(), LOCATION_STATUS_OK);

        } catch (JSONException e) {
            Log.e(LOG_TAG, e.getMessage(), e);
            e.printStackTrace();
            setLocationStatus(getContext(), LOCATION_STATUS_SERVER_INVALID);
<<<<<<< HEAD

=======
>>>>>>> 45627b20
        }
    }

    private void notifyWeather() {
        Context context = getContext();
        //checking the last update and notify if it' the first of the day
        SharedPreferences prefs = PreferenceManager.getDefaultSharedPreferences(context);
        String displayNotificationsKey = context.getString(R.string.pref_enable_notifications_key);
        boolean displayNotifications = prefs.getBoolean(displayNotificationsKey,
                Boolean.parseBoolean(context.getString(R.string.pref_enable_notifications_default)));

        if (displayNotifications) {

            String lastNotificationKey = context.getString(R.string.pref_last_notification);
            long lastSync = prefs.getLong(lastNotificationKey, 0);

            if (System.currentTimeMillis() - lastSync >= DAY_IN_MILLIS) {
                // Last sync was more than 1 day ago, let's send a notification with the weather.
                String locationQuery = Utility.getPreferredLocation(context);

                Uri weatherUri = WeatherContract.WeatherEntry.buildWeatherLocationWithDate(locationQuery, System.currentTimeMillis());

                // we'll query our contentProvider, as always
                Cursor cursor = context.getContentResolver().query(weatherUri, NOTIFY_WEATHER_PROJECTION, null, null, null);

                if (cursor.moveToFirst()) {
                    int weatherId = cursor.getInt(INDEX_WEATHER_ID);
                    double high = cursor.getDouble(INDEX_MAX_TEMP);
                    double low = cursor.getDouble(INDEX_MIN_TEMP);
                    String desc = cursor.getString(INDEX_SHORT_DESC);

                    int iconId = Utility.getIconResourceForWeatherCondition(weatherId);
                    Resources resources = context.getResources();
                    int artResourceId = Utility.getArtResourceForWeatherCondition(weatherId);
                    String artUrl = Utility.getArtUrlForWeatherCondition(context, weatherId);

                    // On Honeycomb and higher devices, we can retrieve the size of the large icon
                    // Prior to that, we use a fixed size
                    @SuppressLint("InlinedApi")
                    int largeIconWidth = Build.VERSION.SDK_INT >= Build.VERSION_CODES.HONEYCOMB
                            ? resources.getDimensionPixelSize(android.R.dimen.notification_large_icon_width)
                            : resources.getDimensionPixelSize(R.dimen.notification_large_icon_default);
                    @SuppressLint("InlinedApi")
                    int largeIconHeight = Build.VERSION.SDK_INT >= Build.VERSION_CODES.HONEYCOMB
                            ? resources.getDimensionPixelSize(android.R.dimen.notification_large_icon_height)
                            : resources.getDimensionPixelSize(R.dimen.notification_large_icon_default);

                    // Retrieve the large icon
                    Bitmap largeIcon;
                    try {
                        largeIcon = Glide.with(context)
                                .load(artUrl)
                                .asBitmap()
                                .error(artResourceId)
                                .fitCenter()
                                .into(largeIconWidth, largeIconHeight).get();
                    } catch (InterruptedException | ExecutionException e) {
                        Log.e(LOG_TAG, "Error retrieving large icon from " + artUrl, e);
                        largeIcon = BitmapFactory.decodeResource(resources, artResourceId);
                    }
                    String title = context.getString(R.string.app_name);

                    // Define the text of the forecast.
                    String contentText = String.format(context.getString(R.string.format_notification),
                            desc,
                            Utility.formatTemperature(context, high),
                            Utility.formatTemperature(context, low));

                    // NotificationCompatBuilder is a very convenient way to build backward-compatible
                    // notifications.  Just throw in some data.
                    NotificationCompat.Builder mBuilder =
                            new NotificationCompat.Builder(getContext())
                                    .setColor(resources.getColor(R.color.primary_light))
                                    .setSmallIcon(iconId)
                                    .setLargeIcon(largeIcon)
                                    .setContentTitle(title)
                                    .setContentText(contentText);

                    // Make something interesting happen when the user clicks on the notification.
                    // In this case, opening the app is sufficient.
                    Intent resultIntent = new Intent(context, MainActivity.class);

                    // The stack builder object will contain an artificial back stack for the
                    // started Activity.
                    // This ensures that navigating backward from the Activity leads out of
                    // your application to the Home screen.
                    TaskStackBuilder stackBuilder = TaskStackBuilder.create(context);
                    stackBuilder.addNextIntent(resultIntent);
                    PendingIntent resultPendingIntent =
                            stackBuilder.getPendingIntent(
                                    0,
                                    PendingIntent.FLAG_UPDATE_CURRENT
                            );
                    mBuilder.setContentIntent(resultPendingIntent);

                    NotificationManager mNotificationManager =
                            (NotificationManager) getContext().getSystemService(Context.NOTIFICATION_SERVICE);
                    // WEATHER_NOTIFICATION_ID allows you to update the notification later on.
                    mNotificationManager.notify(WEATHER_NOTIFICATION_ID, mBuilder.build());

                    //refreshing last sync
                    SharedPreferences.Editor editor = prefs.edit();
                    editor.putLong(lastNotificationKey, System.currentTimeMillis());
                    editor.commit();
                }
                cursor.close();
            }
        }
    }

    /**
     * Helper method to handle insertion of a new location in the weather database.
     *
     * @param locationSetting The location string used to request updates from the server.
     * @param cityName        A human-readable city name, e.g "Mountain View"
     * @param lat             the latitude of the city
     * @param lon             the longitude of the city
     * @return the row ID of the added location.
     */
    long addLocation(String locationSetting, String cityName, double lat, double lon) {
        long locationId;

        // First, check if the location with this city name exists in the db
        Cursor locationCursor = getContext().getContentResolver().query(
                WeatherContract.LocationEntry.CONTENT_URI,
                new String[]{WeatherContract.LocationEntry._ID},
                WeatherContract.LocationEntry.COLUMN_LOCATION_SETTING + " = ?",
                new String[]{locationSetting},
                null);

        if (locationCursor.moveToFirst()) {
            int locationIdIndex = locationCursor.getColumnIndex(WeatherContract.LocationEntry._ID);
            locationId = locationCursor.getLong(locationIdIndex);
        } else {
            // Now that the content provider is set up, inserting rows of data is pretty simple.
            // First create a ContentValues object to hold the data you want to insert.
            ContentValues locationValues = new ContentValues();

            // Then add the data, along with the corresponding name of the data type,
            // so the content provider knows what kind of value is being inserted.
            locationValues.put(WeatherContract.LocationEntry.COLUMN_CITY_NAME, cityName);
            locationValues.put(WeatherContract.LocationEntry.COLUMN_LOCATION_SETTING, locationSetting);
            locationValues.put(WeatherContract.LocationEntry.COLUMN_COORD_LAT, lat);
            locationValues.put(WeatherContract.LocationEntry.COLUMN_COORD_LONG, lon);

            // Finally, insert location data into the database.
            Uri insertedUri = getContext().getContentResolver().insert(
                    WeatherContract.LocationEntry.CONTENT_URI,
                    locationValues
            );

            // The resulting URI contains the ID for the row.  Extract the locationId from the Uri.
            locationId = ContentUris.parseId(insertedUri);
        }

        locationCursor.close();
        // Wait, that worked?  Yes!
        return locationId;
    }

    /**
     * Helper method to schedule the sync adapter periodic execution
     */
    public static void configurePeriodicSync(Context context, int syncInterval, int flexTime) {
        Account account = getSyncAccount(context);
        String authority = context.getString(R.string.content_authority);
        if (Build.VERSION.SDK_INT >= Build.VERSION_CODES.KITKAT) {
            // we can enable inexact timers in our periodic sync
            SyncRequest request = new SyncRequest.Builder().
                    syncPeriodic(syncInterval, flexTime).
                    setSyncAdapter(account, authority).
                    setExtras(new Bundle()).build();
            ContentResolver.requestSync(request);
        } else {
            ContentResolver.addPeriodicSync(account,
                    authority, new Bundle(), syncInterval);
        }
    }

    /**
     * Helper method to have the sync adapter sync immediately
     *
     * @param context The context used to access the account service
     */
    public static void syncImmediately(Context context) {
        Bundle bundle = new Bundle();
        bundle.putBoolean(ContentResolver.SYNC_EXTRAS_EXPEDITED, true);
        bundle.putBoolean(ContentResolver.SYNC_EXTRAS_MANUAL, true);
        ContentResolver.requestSync(getSyncAccount(context),
                context.getString(R.string.content_authority), bundle);
    }

    /**
     * Helper method to get the fake account to be used with SyncAdapter, or make a new one
     * if the fake account doesn't exist yet.  If we make a new account, we call the
     * onAccountCreated method so we can initialize things.
     *
     * @param context The context used to access the account service
     * @return a fake account.
     */
    public static Account getSyncAccount(Context context) {
        // Get an instance of the Android account manager
        AccountManager accountManager =
                (AccountManager) context.getSystemService(Context.ACCOUNT_SERVICE);

        // Create the account type and default account
        Account newAccount = new Account(
                context.getString(R.string.app_name), context.getString(R.string.sync_account_type));

        // If the password doesn't exist, the account doesn't exist
        if (null == accountManager.getPassword(newAccount)) {

        /*
         * Add the account and account type, no password or user data
         * If successful, return the Account object, otherwise report an error.
         */
            if (!accountManager.addAccountExplicitly(newAccount, "", null)) {
                return null;
            }
            /*
             * If you don't set android:syncable="true" in
             * in your <provider> element in the manifest,
             * then call ContentResolver.setIsSyncable(account, AUTHORITY, 1)
             * here.
             */

            onAccountCreated(newAccount, context);
        }
        return newAccount;
    }

    private static void onAccountCreated(Account newAccount, Context context) {
        /*
         * Since we've created an account
         */
        SunshineSyncAdapter.configurePeriodicSync(context, SYNC_INTERVAL, SYNC_FLEXTIME);

        /*
         * Without calling setSyncAutomatically, our periodic sync will not be enabled.
         */
        ContentResolver.setSyncAutomatically(newAccount, context.getString(R.string.content_authority), true);

        /*
         * Finally, let's do a sync to get things started
         */
        syncImmediately(context);
    }

    public static void initializeSyncAdapter(Context context) {
        getSyncAccount(context);
    }

<<<<<<< HEAD

    /**
     * Sets the location status into shared preference.
     **/
    static private void setLocationStatus(Context c, @LocationStatus int locationStatus) {
=======
    /**
     * Sets the location status into shared preference.  This function should not be called from
     * the UI thread because it uses commit to write to the shared preferences.
     * @param c Context to get the PreferenceManager from.
     * @param locationStatus The IntDef value to set
     */
    static private void setLocationStatus(Context c, @LocationStatus int locationStatus){
>>>>>>> 45627b20
        SharedPreferences sp = PreferenceManager.getDefaultSharedPreferences(c);
        SharedPreferences.Editor spe = sp.edit();
        spe.putInt(c.getString(R.string.pref_location_status_key), locationStatus);
        spe.commit();
    }
}<|MERGE_RESOLUTION|>--- conflicted
+++ resolved
@@ -73,17 +73,11 @@
     private static final int INDEX_MIN_TEMP = 2;
     private static final int INDEX_SHORT_DESC = 3;
 
-<<<<<<< HEAD
 
     @Retention(RetentionPolicy.SOURCE)
     @IntDef({LOCATION_STATUS_OK, LOCATION_STATUS_SERVER_DOWN, LOCATION_STATUS_SERVER_INVALID, LOCATION_STATUS_UNKNOWN, LOCATION_STATUS_INVALID})
     public @interface LocationStatus {
     }
-=======
-    @Retention(RetentionPolicy.SOURCE)
-    @IntDef({LOCATION_STATUS_OK, LOCATION_STATUS_SERVER_DOWN, LOCATION_STATUS_SERVER_INVALID,  LOCATION_STATUS_UNKNOWN, LOCATION_STATUS_INVALID})
-    public @interface LocationStatus {}
->>>>>>> 45627b20
 
     public static final int LOCATION_STATUS_OK = 0;
     public static final int LOCATION_STATUS_SERVER_DOWN = 1;
@@ -91,10 +85,6 @@
     public static final int LOCATION_STATUS_UNKNOWN = 3;
     public static final int LOCATION_STATUS_INVALID = 4;
 
-<<<<<<< HEAD
-
-=======
->>>>>>> 45627b20
     public SunshineSyncAdapter(Context context, boolean autoInitialize) {
         super(context, autoInitialize);
     }
@@ -233,18 +223,13 @@
         final String OWM_WEATHER_ID = "id";
         final String OWM_MESSAGE_CODE = "cod";
 
-        final String OWM_MESSAGE_CODE = "cod";
 
         try {
             JSONObject forecastJson = new JSONObject(forecastJsonStr);
 
-<<<<<<< HEAD
-            // Check error
+
+            // do we have an error?
             if (forecastJson.has(OWM_MESSAGE_CODE)) {
-=======
-            // do we have an error?
-            if ( forecastJson.has(OWM_MESSAGE_CODE) ) {
->>>>>>> 45627b20
                 int errorCode = forecastJson.getInt(OWM_MESSAGE_CODE);
 
                 switch (errorCode) {
@@ -258,10 +243,6 @@
                         return;
                 }
             }
-<<<<<<< HEAD
-=======
-
->>>>>>> 45627b20
             JSONArray weatherArray = forecastJson.getJSONArray(OWM_LIST);
 
             JSONObject cityJson = forecastJson.getJSONObject(OWM_CITY);
@@ -368,10 +349,7 @@
             Log.e(LOG_TAG, e.getMessage(), e);
             e.printStackTrace();
             setLocationStatus(getContext(), LOCATION_STATUS_SERVER_INVALID);
-<<<<<<< HEAD
-
-=======
->>>>>>> 45627b20
+
         }
     }
 
@@ -624,21 +602,15 @@
         getSyncAccount(context);
     }
 
-<<<<<<< HEAD
-
-    /**
-     * Sets the location status into shared preference.
-     **/
-    static private void setLocationStatus(Context c, @LocationStatus int locationStatus) {
-=======
+
     /**
      * Sets the location status into shared preference.  This function should not be called from
      * the UI thread because it uses commit to write to the shared preferences.
-     * @param c Context to get the PreferenceManager from.
+     *
+     * @param c              Context to get the PreferenceManager from.
      * @param locationStatus The IntDef value to set
      */
-    static private void setLocationStatus(Context c, @LocationStatus int locationStatus){
->>>>>>> 45627b20
+    static private void setLocationStatus(Context c, @LocationStatus int locationStatus) {
         SharedPreferences sp = PreferenceManager.getDefaultSharedPreferences(c);
         SharedPreferences.Editor spe = sp.edit();
         spe.putInt(c.getString(R.string.pref_location_status_key), locationStatus);
