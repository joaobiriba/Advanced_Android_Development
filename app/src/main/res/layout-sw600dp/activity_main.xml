--- conflicted
+++ resolved
@@ -30,11 +30,7 @@
             android:layout_height="match_parent"
             android:src="@drawable/ic_logo"
             android:scaleType="center"/>
-<<<<<<< HEAD
-    </android.support.v7.widget.Toolbar>
-=======
         </android.support.v7.widget.Toolbar>
->>>>>>> 45627b20
 
     <LinearLayout
         android:layout_width="match_parent"
