<?xml version="1.0" encoding="utf-8"?>
<!--
     Copyright (C) 2015 The Android Open Source Project

     Licensed under the Apache License, Version 2.0 (the "License");
     you may not use this file except in compliance with the License.
     You may obtain a copy of the License at

          http://www.apache.org/licenses/LICENSE-2.0

     Unless required by applicable law or agreed to in writing, software
     distributed under the License is distributed on an "AS IS" BASIS,
     WITHOUT WARRANTIES OR CONDITIONS OF ANY KIND, either express or implied.
     See the License for the specific language governing permissions and
     limitations under the License.
 -->
<resources>

    <color name="white">#FFFFFF</color>
    <color name="grey">#cccccc</color>
    <color name="grey_700">#646464</color>
    <color name="black">#000000</color>

<<<<<<< HEAD
    <color name="primary_light">#B3E5FC</color>
    <color name="primary">#03A9F4</color>
    <color name="primary_dark">#0288D1</color>

    <color name="accent">#FFD740</color>
=======
    <!-- using the "Light Blue" Material Palette -->
    <color name="primary">#03A9F4</color>  <!-- 500 -->
    <color name="primary_dark">#0288D1</color>  <!-- 700 -->
    <color name="primary_light">#B3E5FC</color> <!-- 100 -->
    <color name="accent">#FFD740</color>
    <color name="primary_text">#212121</color>
    <color name="secondary_text">#727272</color>

    <!-- our detail accent colors -->
    <color name="detail_accent_pane_background">#455A64</color>
    <color name="detail_accent_label">#90A4AE</color>

    <!-- the activated state color -->
    <color name="activated">#E0E0E0</color>

    <!-- the color used for the low temperature in the forecast list -->
    <color name="forecast_low_text">#607D8B</color>
>>>>>>> 45627b20

</resources><|MERGE_RESOLUTION|>--- conflicted
+++ resolved
@@ -21,13 +21,6 @@
     <color name="grey_700">#646464</color>
     <color name="black">#000000</color>
 
-<<<<<<< HEAD
-    <color name="primary_light">#B3E5FC</color>
-    <color name="primary">#03A9F4</color>
-    <color name="primary_dark">#0288D1</color>
-
-    <color name="accent">#FFD740</color>
-=======
     <!-- using the "Light Blue" Material Palette -->
     <color name="primary">#03A9F4</color>  <!-- 500 -->
     <color name="primary_dark">#0288D1</color>  <!-- 700 -->
@@ -45,6 +38,5 @@
 
     <!-- the color used for the low temperature in the forecast list -->
     <color name="forecast_low_text">#607D8B</color>
->>>>>>> 45627b20
 
 </resources>