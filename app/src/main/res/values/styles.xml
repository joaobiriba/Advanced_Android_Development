<!--
     Copyright (C) 2015 The Android Open Source Project

     Licensed under the Apache License, Version 2.0 (the "License");
     you may not use this file except in compliance with the License.
     You may obtain a copy of the License at

          http://www.apache.org/licenses/LICENSE-2.0

     Unless required by applicable law or agreed to in writing, software
     distributed under the License is distributed on an "AS IS" BASIS,
     WITHOUT WARRANTIES OR CONDITIONS OF ANY KIND, either express or implied.
     See the License for the specific language governing permissions and
     limitations under the License.
 -->
<resources>


   <!-- Base application theme. -->
    <style name="AppTheme" parent="@style/Theme.AppCompat.Light.NoActionBar">
            <item name="colorPrimary">@color/primary</item>
            <item name="colorPrimaryDark">@color/primary_dark</item>
            <item name="colorAccent">@color/accent</item>
            <item name="toolbarStyle">@style/Toolbar</item>
    </style>


    <!-- Settings activity theme. -->
    <style name="SettingsTheme" parent="AppTheme"></style>

<<<<<<< HEAD
=======
    <style name="AppTheme.Main" parent="@style/AppTheme"/>

    <style name="AppTheme.Details" parent="@style/AppTheme"/>

    <!-- main activity toolbar style -->
>>>>>>> e7357a96
    <style name="Toolbar" parent="Widget.AppCompat.Toolbar">
        <item name="android:background">?attr/colorPrimary</item>
        <item name="popupTheme">@style/Theme.AppCompat.Light</item>
    </style>

    <!-- Style for forecast listview -->
    <style name="ForecastListStyle">
        <!-- Here it's a stub.  In screens of sufficient width, this style includes modifications
        for two-pane layout -->
    </style>

</resources><|MERGE_RESOLUTION|>--- conflicted
+++ resolved
@@ -28,14 +28,11 @@
     <!-- Settings activity theme. -->
     <style name="SettingsTheme" parent="AppTheme"></style>
 
-<<<<<<< HEAD
-=======
     <style name="AppTheme.Main" parent="@style/AppTheme"/>
 
     <style name="AppTheme.Details" parent="@style/AppTheme"/>
 
     <!-- main activity toolbar style -->
->>>>>>> e7357a96
     <style name="Toolbar" parent="Widget.AppCompat.Toolbar">
         <item name="android:background">?attr/colorPrimary</item>
         <item name="popupTheme">@style/Theme.AppCompat.Light</item>
