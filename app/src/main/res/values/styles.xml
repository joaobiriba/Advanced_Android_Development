--- conflicted
+++ resolved
@@ -15,31 +15,19 @@
  -->
 <resources>
 
-<<<<<<< HEAD
-    <!-- Base application theme. -->
-    <style name="AppTheme" parent="@style/Theme.AppCompat.Light.NoActionBar">
-        <item name="colorPrimary">@color/primary</item>
-        <item name="colorPrimaryDark">@color/primary_dark</item>
-        <item name="colorAccent">@color/accent</item>
-        <item name="toolbarStyle">@style/Toolbar</item>
-=======
+
    <!-- Base application theme. -->
     <style name="AppTheme" parent="@style/Theme.AppCompat.Light.NoActionBar">
             <item name="colorPrimary">@color/primary</item>
             <item name="colorPrimaryDark">@color/primary_dark</item>
             <item name="colorAccent">@color/accent</item>
             <item name="toolbarStyle">@style/Toolbar</item>
->>>>>>> 45627b20
     </style>
 
 
     <!-- Settings activity theme. -->
     <style name="SettingsTheme" parent="AppTheme"></style>
 
-<<<<<<< HEAD
-=======
-    <!-- main activity toolbar style -->
->>>>>>> 45627b20
     <style name="Toolbar" parent="Widget.AppCompat.Toolbar">
         <item name="android:background">?attr/colorPrimary</item>
         <item name="popupTheme">@style/Theme.AppCompat.Light</item>
