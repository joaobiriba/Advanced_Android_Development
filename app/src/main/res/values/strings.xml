--- conflicted
+++ resolved
@@ -1,4 +1,5 @@
-<?xml version="1.0" encoding="utf-8"?><!--
+<?xml version="1.0" encoding="utf-8"?>
+<!--
      Copyright (C) 2015 The Android Open Source Project
 
      Licensed under the Apache License, Version 2.0 (the "License");
@@ -135,40 +136,21 @@
     <!-- Strings related to Notification preference -->
     <string name="pref_last_notification">last_notification</string>
 
-<<<<<<< HEAD
-    <string name="empty_list">No Weather Information Available</string>
-
-    <string name="empty_list_no_network">Check your Network!</string>
-
-    <!-- Key name for storing location status in SharedPreferences -->
-    <string name="pref_location_status_key" translatable="false">loc-status</string>
-    <string name="empty_forecast_list_server_down">Forecast Server is Down!</string>
-    <string name="empty_forecast_list_server_error">Forecast Server error!</string>
-    <string name="empty_forecast_list_invalid_location">Location in settings invalid!.</string>
-
-    <!-- Strings used when displaying the state of the Location in settings -->
-    <string name="pref_location_error_description">Invalid Location (<xliff:g id="location_setting">%1$s</xliff:g>)"</string>
-    <string name="pref_location_unknown_description">Validating Location... (<xliff:g id="location_setting">%1$s</xliff:g>)"</string>
-=======
     <!-- Empty Weather Database -->
     <string name="empty_forecast_list">No Weather Information Available</string>
     <string name="empty_forecast_list_no_network">No weather information available. The network is not available to fetch weather data.</string>
     <string name="empty_forecast_list_server_down">No weather information available. The server is not returning data.</string>
     <string name="empty_forecast_list_server_error">No weather information available. The server is not returning valid data. Please check for an updated version of Sunshine.</string>
     <string name="empty_forecast_list_invalid_location">No weather information available. The location in settings is not recognized by the weather server.</string>
->>>>>>> 45627b20
 
     <!-- A11y -->
     <string name="a11y_forecast">Forecast: <xliff:g id="condition">%1$s</xliff:g></string>
     <string name="a11y_forecast_icon">Forecast icon: <xliff:g id="condition">%1$s</xliff:g></string>
     <string name="a11y_high_temp">High: <xliff:g id="high">%1$s</xliff:g></string>
     <string name="a11y_low_temp">Low: <xliff:g id="low">%1$s</xliff:g></string>
-<<<<<<< HEAD
-=======
     <string name="a11y_humidity">Humidity: <xliff:g id="humidity">%1$s</xliff:g></string>
     <string name="a11y_pressure">Barometric Pressure: <xliff:g id="pressure">%1$s</xliff:g></string>
     <string name="a11y_wind">Wind speed and direction: <xliff:g id="wind">%1$s</xliff:g></string>
->>>>>>> 45627b20
 
     <!-- Weather Conditions -->
     <string name="condition_2xx">Storm</string>
@@ -188,22 +170,11 @@
     <string name="condition_602">Heavy Snow</string>
     <string name="condition_611">Sleet</string>
     <string name="condition_612">Shower Sleet</string>
-<<<<<<< HEAD
-    <string name="condition_615">Rain and Snow</string>
-    <!-- light rain and snow -->
-    <string name="condition_616">Rain and Snow</string>
-    <string name="condition_620">Shower Snow</string>
-    <!-- light shower snow -->
-    <string name="condition_621">Shower Snow</string>
-    <string name="condition_622">Shower Snow</string>
-    <!-- heavy shower snow -->
-=======
     <string name="condition_615">Rain and Snow</string> <!-- light rain and snow -->
     <string name="condition_616">Rain and Snow</string>
     <string name="condition_620">Shower Snow</string> <!-- light shower snow -->
     <string name="condition_621">Shower Snow</string>
     <string name="condition_622">Shower Snow</string> <!-- heavy shower snow -->
->>>>>>> 45627b20
     <string name="condition_701">Mist</string>
     <string name="condition_711">Smoke</string>
     <string name="condition_721">Haze</string>
@@ -229,12 +200,7 @@
     <string name="condition_951">Calm</string>
     <string name="condition_952">Light Breeze</string>
     <string name="condition_953">Gentle Breeze</string>
-<<<<<<< HEAD
-    <string name="condition_954">Breeze</string>
-    <!-- moderate breeze -->
-=======
     <string name="condition_954">Breeze</string> <!-- moderate breeze -->
->>>>>>> 45627b20
     <string name="condition_955">Fresh Breeze</string>
     <string name="condition_956">Strong Breeze</string>
     <string name="condition_957">High Wind</string>
@@ -245,27 +211,4 @@
     <string name="condition_962">Hurricane</string>
 
     <string name="condition_unknown">Unknown (<xliff:g id="low">%1$s</xliff:g>)</string>
-<<<<<<< HEAD
-
-    <!-- Label for the art pack preference [CHAR LIMIT=30] -->
-    <string name="pref_art_pack_label">Icon Pack</string>
-
-    <!-- Format for retrieving art from an external source [CHAR LIMIT=NONE] -->
-    <string name="format_art_url" translatable="false">https://raw.githubusercontent.com/udacity/Sunshine-Version-2/sunshine_master/app/src/main/res/drawable-xxhdpi/art_<xliff:g id="description">%s</xliff:g>.png</string>
-    <!-- Label for Sunshine option in art pack preference [CHAR LIMIT=25] -->
-    <string name="pref_art_pack_label_sunshine">Sunshine</string>
-
-    <!-- Label for cute dogs option in art pack preference [CHAR LIMIT=25] -->
-    <string name="pref_art_pack_label_cute_dogs">Cute dogs</string>
-
-    <!-- Key name for art pack unit preference in SharedPreferences [CHAR LIMIT=NONE] -->
-    <string name="pref_art_pack_key" translatable="false">art_pack</string>
-
-    <!-- Value in SharedPreferences for Sunshine art pack option [CHAR LIMIT=NONE] -->
-    <string name="pref_art_pack_sunshine" translatable="false">https://raw.githubusercontent.com/udacity/Sunshine-Version-2/sunshine_master/app/src/main/res/drawable-xxhdpi/art_%s.png</string>
-
-    <!-- Value in SharedPreferences for cute dogs art pack  option [CHAR LIMIT=NONE] -->
-    <string name="pref_art_pack_cute_dogs" translatable="false">https://github.com/udacity/sunshine_icons/tree/master/Archive/Colored/art_%s.png</string>
-=======
->>>>>>> 45627b20
 </resources>