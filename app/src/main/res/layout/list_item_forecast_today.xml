<?xml version="1.0" encoding="utf-8"?>
<!--
     Copyright (C) 2015 The Android Open Source Project

     Licensed under the Apache License, Version 2.0 (the "License");
     you may not use this file except in compliance with the License.
     You may obtain a copy of the License at

          http://www.apache.org/licenses/LICENSE-2.0

     Unless required by applicable law or agreed to in writing, software
     distributed under the License is distributed on an "AS IS" BASIS,
     WITHOUT WARRANTIES OR CONDITIONS OF ANY KIND, either express or implied.
     See the License for the specific language governing permissions and
     limitations under the License.
 -->
<!-- Layout for weather forecast list item for today -->
<FrameLayout
    xmlns:android="http://schemas.android.com/apk/res/android"
    xmlns:app="http://schemas.android.com/apk/res-auto"
    xmlns:tools="http://schemas.android.com/tools"
    android:layout_width="match_parent"
    android:layout_height="wrap_content"
    android:background="@drawable/touch_selector_white"
    android:elevation="4dp"
    >
    <android.support.v7.widget.GridLayout
        android:layout_width="match_parent"
        android:layout_height="wrap_content"
<<<<<<< HEAD
        android:layout_width="0dp"
        android:layout_weight="7"
        android:layout_marginTop="16dp"
        android:layout_marginBottom="16dp"
        android:layout_marginLeft="60dp"
        android:layout_marginStart="60dp"
        android:orientation="vertical">
=======
        app:columnCount="2">
>>>>>>> 45627b20

        <TextView
            android:id="@+id/list_item_date_textview"
            android:layout_marginBottom="@dimen/abc_list_item_padding_horizontal_material"
            android:layout_marginTop="@dimen/abc_list_item_padding_horizontal_material"
            android:fontFamily="sans-serif"
            android:gravity="center_horizontal"
            android:textAppearance="@style/TextAppearance.AppCompat.Title"
            android:textColor="@color/secondary_text"
            app:layout_columnSpan="2"
            app:layout_columnWeight="1"
            app:layout_gravity="fill_horizontal"
            tools:text="Today, April 03" />

        <ImageView
            android:id="@+id/list_item_icon"
            android:layout_width="0dp"
            android:adjustViewBounds="true"
            android:maxHeight="@dimen/today_icon"
            android:maxWidth="@dimen/today_icon"
            app:layout_columnWeight="1"
            app:layout_gravity="fill_horizontal"
            tools:src="@drawable/art_clouds" />

        <TextView
            android:id="@+id/list_item_high_textview"
            android:layout_width="0dp"
            android:fontFamily="sans-serif-light"
            android:gravity="center_horizontal"
            android:textColor="@color/primary_text"
            android:textSize="72sp"
            app:layout_columnWeight="1"
            app:layout_gravity="fill_horizontal"
            tools:text="19" />

        <TextView
            android:id="@+id/list_item_forecast_textview"
            android:layout_width="0dp"
            android:fontFamily="sans-serif"
            android:gravity="center_horizontal"
            android:textAppearance="@style/TextAppearance.AppCompat.Title"
            android:textColor="@color/secondary_text"
            app:layout_columnWeight="1"
            tools:text="Rainy" />

        <TextView
            android:id="@+id/list_item_low_textview"
            android:layout_width="0dp"
            android:layout_marginBottom="@dimen/abc_list_item_padding_horizontal_material"
            android:fontFamily="sans-serif-light"
            android:gravity="center_horizontal"
            android:textColor="@color/secondary_text"
            android:textSize="36sp"
<<<<<<< HEAD
            android:layout_marginLeft="8dp"/>
    </LinearLayout>

    <LinearLayout
        android:layout_height="wrap_content"
        android:layout_width="0dp"
        android:layout_weight="5"
        android:layout_marginRight="16dp"
        android:layout_marginEnd="16dp"
        android:orientation="vertical"
        android:gravity="center_horizontal|bottom">

        <ImageView
            android:id="@+id/list_item_icon"
            android:layout_width="wrap_content"
            android:layout_height="wrap_content"
            android:layout_gravity="center_horizontal"
            android:adjustViewBounds="true"/>
=======
            app:layout_columnWeight="1"
            tools:text="10" />
>>>>>>> 45627b20

    </android.support.v7.widget.GridLayout>
</FrameLayout><|MERGE_RESOLUTION|>--- conflicted
+++ resolved
@@ -27,17 +27,7 @@
     <android.support.v7.widget.GridLayout
         android:layout_width="match_parent"
         android:layout_height="wrap_content"
-<<<<<<< HEAD
-        android:layout_width="0dp"
-        android:layout_weight="7"
-        android:layout_marginTop="16dp"
-        android:layout_marginBottom="16dp"
-        android:layout_marginLeft="60dp"
-        android:layout_marginStart="60dp"
-        android:orientation="vertical">
-=======
         app:columnCount="2">
->>>>>>> 45627b20
 
         <TextView
             android:id="@+id/list_item_date_textview"
@@ -91,29 +81,8 @@
             android:gravity="center_horizontal"
             android:textColor="@color/secondary_text"
             android:textSize="36sp"
-<<<<<<< HEAD
-            android:layout_marginLeft="8dp"/>
-    </LinearLayout>
-
-    <LinearLayout
-        android:layout_height="wrap_content"
-        android:layout_width="0dp"
-        android:layout_weight="5"
-        android:layout_marginRight="16dp"
-        android:layout_marginEnd="16dp"
-        android:orientation="vertical"
-        android:gravity="center_horizontal|bottom">
-
-        <ImageView
-            android:id="@+id/list_item_icon"
-            android:layout_width="wrap_content"
-            android:layout_height="wrap_content"
-            android:layout_gravity="center_horizontal"
-            android:adjustViewBounds="true"/>
-=======
             app:layout_columnWeight="1"
             tools:text="10" />
->>>>>>> 45627b20
 
     </android.support.v7.widget.GridLayout>
 </FrameLayout>