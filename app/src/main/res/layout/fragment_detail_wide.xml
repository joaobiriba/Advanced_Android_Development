<!--
     Copyright (C) 2015 The Android Open Source Project

     Licensed under the Apache License, Version 2.0 (the "License");
     you may not use this file except in compliance with the License.
     You may obtain a copy of the License at

          http://www.apache.org/licenses/LICENSE-2.0

     Unless required by applicable law or agreed to in writing, software
     distributed under the License is distributed on an "AS IS" BASIS,
     WITHOUT WARRANTIES OR CONDITIONS OF ANY KIND, either express or implied.
     See the License for the specific language governing permissions and
     limitations under the License.
 -->
<!-- Master layout. -->
<FrameLayout xmlns:android="http://schemas.android.com/apk/res/android"
    xmlns:app="http://schemas.android.com/apk/res-auto"
    xmlns:tools="http://schemas.android.com/tools"
    android:layout_width="match_parent"
    android:layout_height="match_parent">

    <LinearLayout
        android:layout_width="match_parent"
        android:layout_height="match_parent"
        android:orientation="horizontal">

        <FrameLayout
            android:layout_width="0dp"
            android:layout_height="match_parent"
            android:layout_weight="1"
            >

            <include layout="@layout/detail_today_grid"
                android:layout_width="match_parent"
                android:layout_height="match_parent"/>

            <android.support.v7.widget.Toolbar
                android:id="@+id/toolbar"
                android:layout_width="match_parent"
                android:layout_height="?attr/actionBarSize"
                android:elevation="0dp"
                android:background="@android:color/transparent"/>

        </FrameLayout>

        <android.support.v7.widget.GridLayout
            android:id="@+id/detail_additional_pane"
            android:layout_width="wrap_content"
            android:layout_height="match_parent"
            app:columnCount="2"
            android:background="@color/detail_accent_pane_background"
            android:paddingEnd="@dimen/abc_list_item_padding_horizontal_material"
            android:paddingRight="@dimen/abc_list_item_padding_horizontal_material"
            >

            <android.support.v7.widget.Space
                app:layout_columnSpan="2"
                app:layout_rowWeight="1" />

            <TextView
<<<<<<< HEAD
                android:fontFamily="sans-serif-condensed"
                android:id="@+id/detail_date_textview"
                android:layout_height="wrap_content"
                android:layout_width="wrap_content"
                android:textColor="@color/grey_700"
                android:textSize="20sp" />

        </LinearLayout>

        <!-- Main content: high, low, art, weather state -->
        <LinearLayout
            android:layout_height="wrap_content"
            android:layout_marginStart="16dp"
            android:layout_width="wrap_content"
            android:orientation="vertical">
=======
                android:id="@+id/detail_humidity_label_textview"
                android:fontFamily="sans-serif"
                android:gravity="center_vertical"
                android:text="@string/humidity"
                android:textColor="@color/detail_accent_label"
                android:textAppearance="@style/TextAppearance.AppCompat.Title"
                android:paddingLeft="@dimen/abc_list_item_padding_horizontal_material"
                android:paddingRight="@dimen/abc_list_item_padding_horizontal_material"
                android:paddingBottom="@dimen/abc_list_item_padding_horizontal_material"
                />
>>>>>>> 45627b20

            <TextView
                android:id="@+id/detail_humidity_textview"
                android:fontFamily="sans-serif"
                android:gravity="center_vertical"
                tools:text="38%"
                android:textColor="@android:color/white"
                android:textAppearance="@style/TextAppearance.AppCompat.Title"
                />

            <TextView
<<<<<<< HEAD
                android:id="@+id/detail_low_textview"
                android:layout_height="wrap_content"
                android:layout_marginStart="8dp"
                android:layout_width="wrap_content"
                android:textColor="@color/grey_700"
                android:textSize="48sp" />

            <!-- Humidity, wind, pressure -->
            <TextView
                android:fontFamily="sans-serif-condensed"
                android:id="@+id/detail_humidity_textview"
                android:layout_height="wrap_content"
                android:layout_marginTop="4dp"
                android:layout_width="wrap_content"
                android:textAppearance="?android:textAppearanceLarge" />
=======
                android:id="@+id/detail_pressure_label_textview"
                android:fontFamily="sans-serif"
                android:gravity="center_vertical"
                android:text="@string/pressure"
                android:textColor="@color/detail_accent_label"
                android:textAppearance="@style/TextAppearance.AppCompat.Title"
                android:paddingTop="@dimen/detail_view_extra_padding"
                android:paddingLeft="@dimen/abc_list_item_padding_horizontal_material"
                android:paddingRight="@dimen/abc_list_item_padding_horizontal_material"
                android:paddingBottom="@dimen/abc_list_item_padding_horizontal_material"
                />

>>>>>>> 45627b20

            <TextView
                android:id="@+id/detail_pressure_textview"
                android:fontFamily="sans-serif"
                android:gravity="center_vertical"
                tools:text="995 hPa"
                android:textColor="@android:color/white"
                android:textAppearance="@style/TextAppearance.AppCompat.Title"
                />

            <TextView
<<<<<<< HEAD
                android:fontFamily="sans-serif-condensed"
                android:id="@+id/detail_wind_textview"
                android:layout_height="wrap_content"
                android:layout_marginTop="4dp"
                android:layout_width="wrap_content"
                android:textAppearance="?android:textAppearanceLarge" />
        </LinearLayout>

        <LinearLayout
            android:gravity="center_horizontal"
            android:layout_height="wrap_content"
            android:layout_marginStart="16dp"
            android:layout_width="wrap_content"
            android:orientation="vertical">

            <ImageView
                android:id="@+id/detail_icon"
                android:layout_height="wrap_content"
                android:layout_width="wrap_content"
                android:adjustViewBounds="true"/>
=======
                android:id="@+id/detail_wind_label_textview"
                android:fontFamily="sans-serif"
                android:gravity="center_vertical"
                android:text="@string/wind"
                android:textColor="@color/detail_accent_label"
                android:textAppearance="@style/TextAppearance.AppCompat.Title"
                android:paddingTop="@dimen/detail_view_extra_padding"
                android:paddingLeft="@dimen/abc_list_item_padding_horizontal_material"
                android:paddingRight="@dimen/abc_list_item_padding_horizontal_material"
                />
>>>>>>> 45627b20

            <TextView
                android:id="@+id/detail_wind_textview"
                android:fontFamily="sans-serif"
                android:gravity="center_vertical"
                tools:text="4km/h NW"
                android:textColor="@android:color/white"
                android:textAppearance="@style/TextAppearance.AppCompat.Title"
                />

            <android.support.v7.widget.Space
                app:layout_columnSpan="2"
                app:layout_rowWeight="1" />

        </android.support.v7.widget.GridLayout>
    </LinearLayout>
</FrameLayout><|MERGE_RESOLUTION|>--- conflicted
+++ resolved
@@ -59,23 +59,6 @@
                 app:layout_rowWeight="1" />
 
             <TextView
-<<<<<<< HEAD
-                android:fontFamily="sans-serif-condensed"
-                android:id="@+id/detail_date_textview"
-                android:layout_height="wrap_content"
-                android:layout_width="wrap_content"
-                android:textColor="@color/grey_700"
-                android:textSize="20sp" />
-
-        </LinearLayout>
-
-        <!-- Main content: high, low, art, weather state -->
-        <LinearLayout
-            android:layout_height="wrap_content"
-            android:layout_marginStart="16dp"
-            android:layout_width="wrap_content"
-            android:orientation="vertical">
-=======
                 android:id="@+id/detail_humidity_label_textview"
                 android:fontFamily="sans-serif"
                 android:gravity="center_vertical"
@@ -86,7 +69,6 @@
                 android:paddingRight="@dimen/abc_list_item_padding_horizontal_material"
                 android:paddingBottom="@dimen/abc_list_item_padding_horizontal_material"
                 />
->>>>>>> 45627b20
 
             <TextView
                 android:id="@+id/detail_humidity_textview"
@@ -98,23 +80,6 @@
                 />
 
             <TextView
-<<<<<<< HEAD
-                android:id="@+id/detail_low_textview"
-                android:layout_height="wrap_content"
-                android:layout_marginStart="8dp"
-                android:layout_width="wrap_content"
-                android:textColor="@color/grey_700"
-                android:textSize="48sp" />
-
-            <!-- Humidity, wind, pressure -->
-            <TextView
-                android:fontFamily="sans-serif-condensed"
-                android:id="@+id/detail_humidity_textview"
-                android:layout_height="wrap_content"
-                android:layout_marginTop="4dp"
-                android:layout_width="wrap_content"
-                android:textAppearance="?android:textAppearanceLarge" />
-=======
                 android:id="@+id/detail_pressure_label_textview"
                 android:fontFamily="sans-serif"
                 android:gravity="center_vertical"
@@ -127,7 +92,6 @@
                 android:paddingBottom="@dimen/abc_list_item_padding_horizontal_material"
                 />
 
->>>>>>> 45627b20
 
             <TextView
                 android:id="@+id/detail_pressure_textview"
@@ -139,28 +103,7 @@
                 />
 
             <TextView
-<<<<<<< HEAD
-                android:fontFamily="sans-serif-condensed"
-                android:id="@+id/detail_wind_textview"
-                android:layout_height="wrap_content"
-                android:layout_marginTop="4dp"
-                android:layout_width="wrap_content"
-                android:textAppearance="?android:textAppearanceLarge" />
-        </LinearLayout>
 
-        <LinearLayout
-            android:gravity="center_horizontal"
-            android:layout_height="wrap_content"
-            android:layout_marginStart="16dp"
-            android:layout_width="wrap_content"
-            android:orientation="vertical">
-
-            <ImageView
-                android:id="@+id/detail_icon"
-                android:layout_height="wrap_content"
-                android:layout_width="wrap_content"
-                android:adjustViewBounds="true"/>
-=======
                 android:id="@+id/detail_wind_label_textview"
                 android:fontFamily="sans-serif"
                 android:gravity="center_vertical"
@@ -171,7 +114,6 @@
                 android:paddingLeft="@dimen/abc_list_item_padding_horizontal_material"
                 android:paddingRight="@dimen/abc_list_item_padding_horizontal_material"
                 />
->>>>>>> 45627b20
 
             <TextView
                 android:id="@+id/detail_wind_textview"
