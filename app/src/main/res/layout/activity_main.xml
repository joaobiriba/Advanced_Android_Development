--- conflicted
+++ resolved
@@ -15,10 +15,7 @@
  -->
 <LinearLayout
     xmlns:android="http://schemas.android.com/apk/res/android"
-<<<<<<< HEAD
     xmlns:tools="http://schemas.android.com/tools"
-=======
->>>>>>> 45627b20
     android:layout_width="match_parent"
     android:layout_height="wrap_content"
     android:orientation="vertical">
@@ -26,18 +23,6 @@
     <android.support.v7.widget.Toolbar
         android:id="@+id/toolbar"
         android:layout_width="match_parent"
-<<<<<<< HEAD
-        android:layout_height="?attr/actionBarSize"
-        android:theme="@style/ThemeOverlay.AppCompat.Dark.ActionBar">
-        <ImageView
-            android:layout_width="wrap_content"
-            android:layout_height="match_parent"
-            android:src="@drawable/ic_logo"
-            android:scaleType="center"/>
-    </android.support.v7.widget.Toolbar>
-
-    <fragment
-=======
         android:layout_height="wrap_content"
         android:theme="@style/ThemeOverlay.AppCompat.Dark.ActionBar">
         <ImageView
@@ -52,11 +37,11 @@
 
     <fragment xmlns:android="http://schemas.android.com/apk/res/android"
         xmlns:tools="http://schemas.android.com/tools"
->>>>>>> 45627b20
         android:id="@+id/fragment_forecast"
         android:name="com.example.android.sunshine.app.ForecastFragment"
         android:layout_width="match_parent"
         android:layout_height="match_parent"
         tools:context="com.example.android.sunshine.app.ForecastFragment"
         tools:layout="@android:layout/list_content" />
+
 </LinearLayout>