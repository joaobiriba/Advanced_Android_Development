--- conflicted
+++ resolved
@@ -13,45 +13,10 @@
      See the License for the specific language governing permissions and
      limitations under the License.
  -->
-<<<<<<< HEAD
-<LinearLayout
-    xmlns:android="http://schemas.android.com/apk/res/android"
-    xmlns:tools="http://schemas.android.com/tools"
-    android:layout_width="match_parent"
-    android:layout_height="wrap_content"
-    android:orientation="vertical">
-
-    <android.support.v7.widget.Toolbar
-        android:id="@+id/toolbar"
-        android:layout_width="match_parent"
-        android:layout_height="wrap_content"
-        android:theme="@style/ThemeOverlay.AppCompat.Dark.ActionBar">
-        <ImageView
-            android:layout_width="wrap_content"
-            android:layout_height="?attr/listPreferredItemHeight"
-            android:layout_marginTop="?attr/actionBarSize"
-            android:layout_gravity="center_horizontal"
-            android:src="@drawable/ic_logo"
-            android:scaleType="center"
-            android:background="@color/primary"/>
-    </android.support.v7.widget.Toolbar>
-
-    <fragment xmlns:android="http://schemas.android.com/apk/res/android"
-        xmlns:tools="http://schemas.android.com/tools"
-        android:id="@+id/fragment_forecast"
-        android:name="com.example.android.sunshine.app.ForecastFragment"
-        android:layout_width="match_parent"
-        android:layout_height="match_parent"
-        tools:context="com.example.android.sunshine.app.ForecastFragment"
-        tools:layout="@android:layout/list_content" />
-
-</LinearLayout>
-=======
 <fragment xmlns:android="http://schemas.android.com/apk/res/android"
     xmlns:app="http://schemas.android.com/apk/res-auto"
     android:id="@+id/fragment_forecast"
     android:name="com.example.android.sunshine.app.ForecastFragment"
     android:layout_width="match_parent"
     android:layout_height="wrap_content"
-    app:sharedElementTransitions="true"/>
->>>>>>> e7357a96
+    app:sharedElementTransitions="true"/>