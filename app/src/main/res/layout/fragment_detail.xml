--- conflicted
+++ resolved
@@ -22,15 +22,9 @@
     android:layout_height="match_parent"
     android:orientation="vertical">
 
-<<<<<<< HEAD
-    <LinearLayout
-        android:gravity="center_vertical"
-        android:layout_gravity="start"
-        android:layout_height="wrap_content"
-=======
+
     <android.support.v7.widget.Toolbar
         android:id="@+id/toolbar"
->>>>>>> 45627b20
         android:layout_width="match_parent"
         android:layout_height="?attr/actionBarSize"
         android:background="@android:color/white" />
@@ -57,54 +51,6 @@
         <TextView
             android:id="@+id/detail_humidity_label_textview"
             android:layout_height="wrap_content"
-<<<<<<< HEAD
-            android:layout_width="wrap_content"
-            android:textColor="@color/grey_700"
-            android:textSize="16sp" />
-
-        <!-- Main content: high, low, art, weather state -->
-        <LinearLayout
-            android:gravity="center_horizontal"
-            android:layout_height="match_parent"
-            android:layout_marginTop="16dp"
-            android:layout_width="match_parent"
-            android:orientation="horizontal">
-
-            <LinearLayout
-                android:gravity="start"
-                android:layout_height="wrap_content"
-                android:layout_width="wrap_content"
-                android:orientation="vertical">
-
-                <TextView
-                    android:fontFamily="sans-serif-light"
-                    android:id="@+id/detail_high_textview"
-                    android:layout_height="wrap_content"
-                    android:layout_width="wrap_content"
-                    android:textSize="96sp" />
-
-                <TextView
-                    android:id="@+id/detail_low_textview"
-                    android:layout_gravity="center_horizontal"
-                    android:layout_height="wrap_content"
-                    android:layout_width="wrap_content"
-                    android:textColor="@color/grey_700"
-                    android:textSize="48sp" />
-            </LinearLayout>
-
-            <LinearLayout
-                android:gravity="center_horizontal"
-                android:layout_gravity="center"
-                android:layout_height="wrap_content"
-                android:layout_width="wrap_content"
-                android:orientation="vertical">
-
-                <ImageView
-                    android:id="@+id/detail_icon"
-                    android:layout_width="wrap_content"
-                    android:layout_height="wrap_content"
-                    android:adjustViewBounds="true"/>
-=======
             android:fontFamily="sans-serif"
             android:gravity="center_vertical"
             android:text="@string/humidity"
@@ -121,7 +67,6 @@
             android:textAppearance="@style/TextAppearance.AppCompat.Headline"
             android:textColor="@android:color/white"
             app:layout_gravity="fill"/>
->>>>>>> 45627b20
 
         <TextView
             android:id="@+id/detail_pressure_label_textview"
@@ -133,15 +78,6 @@
             app:layout_gravity="fill"
             app:layout_rowWeight="1"/>
 
-<<<<<<< HEAD
-        <!-- Humidity, wind, pressure -->
-        <LinearLayout
-            android:layout_height="match_parent"
-            android:layout_marginEnd="0dp"
-            android:layout_marginTop="16dp"
-            android:layout_width="match_parent"
-            android:orientation="vertical">
-=======
         <TextView
             android:id="@+id/detail_pressure_textview"
             android:gravity="center_vertical"
@@ -149,7 +85,6 @@
             android:textAppearance="@style/TextAppearance.AppCompat.Headline"
             android:textColor="@android:color/white"
             app:layout_gravity="fill"/>
->>>>>>> 45627b20
 
         <TextView
             android:id="@+id/detail_wind_label_textview"
