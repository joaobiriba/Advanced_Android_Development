--- conflicted
+++ resolved
@@ -34,17 +34,11 @@
         <ImageView
             android:id="@+id/list_item_icon"
             android:layout_gravity="center"
-<<<<<<< HEAD
-            android:layout_width="wrap_content"
-            android:layout_height="wrap_content"
-            android:adjustViewBounds="true"/>
-=======
             android:layout_width="@dimen/list_icon"
             android:layout_height="@dimen/list_icon"
             android:layout_marginRight="@dimen/abc_list_item_padding_horizontal_material"
             android:layout_marginEnd="@dimen/abc_list_item_padding_horizontal_material"
             />
->>>>>>> 45627b20
 
         <LinearLayout
             android:layout_height="wrap_content"
